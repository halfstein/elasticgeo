--- conflicted
+++ resolved
@@ -6,7 +6,12 @@
 
 import static org.elasticsearch.node.NodeBuilder.nodeBuilder;
 
+import java.io.File;
 import java.io.IOException;
+import java.net.InetAddress;
+import java.net.UnknownHostException;
+import java.nio.file.Files;
+import java.nio.file.Path;
 import java.util.ArrayList;
 import java.util.Date;
 import java.util.HashMap;
@@ -25,12 +30,7 @@
 import org.elasticsearch.cluster.metadata.IndexMetaData;
 import org.elasticsearch.cluster.metadata.MappingMetaData;
 import org.elasticsearch.common.collect.ImmutableOpenMap;
-<<<<<<< HEAD
 import org.elasticsearch.common.joda.Joda;
-import org.elasticsearch.common.settings.ImmutableSettings;
-import org.elasticsearch.common.settings.ImmutableSettings.Builder;
-=======
->>>>>>> ae7ab761
 import org.elasticsearch.common.settings.Settings;
 import org.elasticsearch.common.transport.InetSocketTransportAddress;
 import org.elasticsearch.common.transport.TransportAddress;
@@ -44,11 +44,7 @@
 import org.geotools.data.store.ContentEntry;
 import org.geotools.data.store.ContentFeatureSource;
 import org.geotools.feature.NameImpl;
-<<<<<<< HEAD
 import org.geotools.util.logging.Logging;
-=======
-import org.joda.time.format.DateTimeFormat;
->>>>>>> ae7ab761
 import org.opengis.feature.simple.SimpleFeature;
 import org.opengis.feature.simple.SimpleFeatureType;
 import org.opengis.feature.type.Name;
@@ -57,24 +53,7 @@
 import com.vividsolutions.jts.geom.Geometry;
 import com.vividsolutions.jts.geom.Point;
 
-<<<<<<< HEAD
 import mil.nga.giat.data.elasticsearch.ElasticAttribute.ElasticGeometryType;
-=======
-import java.io.IOException;
-import java.net.InetAddress;
-import java.net.UnknownHostException;
-import java.util.ArrayList;
-import java.util.Date;
-import java.util.HashMap;
-import java.util.Iterator;
-import java.util.List;
-import java.util.Map;
-import java.util.Vector;
-import java.util.concurrent.ConcurrentHashMap;
-import java.util.logging.Logger;
-
-import static org.elasticsearch.node.NodeBuilder.nodeBuilder;
->>>>>>> ae7ab761
 
 /**
  * A data store for an Elasticsearch index containing geo_point or geo_shape
@@ -127,8 +106,8 @@
         this.scrollTime = scrollTime;
 
         if (dataPath != null) {
-            Settings build = ImmutableSettings.builder()
-                    .put("path.data", dataPath)
+            Settings build = Settings.settingsBuilder()
+                    .put("path.home", dataPath)
                     .put("http.enabled", false)
                     .build();
             node = nodeBuilder()
@@ -139,7 +118,17 @@
             client = node.client();
             isLocal = true;
         } else if (localNode) {
+            Path path = null;
+            try {
+                path = Files.createTempDirectory("gt_es");
+            } catch (IOException e) {
+                throw new RuntimeException("unable to create temp director for path.home", e);
+            }
+            Settings build = Settings.settingsBuilder()
+                    .put("path.home", path)
+                    .build();
             node = nodeBuilder()
+                    .settings(build)
                     .data(storeData)
                     .clusterName(clusterName)
                     .node();
@@ -147,20 +136,12 @@
             isLocal = false;
         } else {
             final TransportAddress address;
-<<<<<<< HEAD
-            address = new InetSocketTransportAddress(searchHost, hostPort);
-            Builder settings = ImmutableSettings.settingsBuilder()
-                    .put("cluster.name", clusterName);
-            client = new TransportClient(settings);
-            ((TransportClient) client).addTransportAddress(address);
-            node = null;
-            isLocal = false;
-=======
             address = new InetSocketTransportAddress(getInetAddress(searchHost), hostPort);
             Settings settings = Settings.settingsBuilder()
                     .put("cluster.name", clusterName).build();
-            this.client = TransportClient.builder().settings(settings).build().addTransportAddress(address);
->>>>>>> ae7ab761
+            client = TransportClient.builder().settings(settings).build().addTransportAddress(address);
+            node = null;
+            isLocal = false;
         }
         LOGGER.fine("client connection established");
 
@@ -479,41 +460,4 @@
             }
         }
     }
-<<<<<<< HEAD
-=======
-
-    @Override
-    public void dispose() {
-        this.client.close();
-        if (this.node != null) {
-            this.node.close();
-        }
-        super.dispose();
-        LOGGER.fine("disposed");
-    }
-
-    public String getIndexName() {
-        return indexName;
-    }
-
-    public Client getClient() {
-        return client;
-    }
-
-    /**
-     * Gets the attributes configuration for the types in this datastore
-     */
-    public Map<String, ElasticLayerConfiguration> getElasticConfigurations() {
-        return elasticConfigurations;
-    }
-
-    /**
-     * Add the type configuration to this datastore
-     */
-    public void setElasticConfigurations(ElasticLayerConfiguration configuration) {
-        entries.remove(new NameImpl(namespaceURI, configuration.getLayerName()));
-        this.elasticConfigurations.put(configuration.getLayerName(), configuration);
-    }
-
->>>>>>> ae7ab761
 }